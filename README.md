--- conflicted
+++ resolved
@@ -1,4 +1,4 @@
-<<<<<<< HEAD
+
 # Triad Django Project
 
 ## Environment Setup
@@ -63,34 +63,8 @@
 - In production mode, static files are automatically collected when running `run.sh`
 - Database migrations are automatically run when starting the server
 
-=======
->>>>>>> 75ab1a33
-This repo contains the code that will be cloned into the wagtail docker image for LLLK projects. To see the Dockerfile responsible for setting up this docker image, consult TripleLK/lllk-web-base/Dockerfile.wagtail. The code here follows this structure:
 
-```
-wagtail-docker-base
-├── apps/                   # Contains the apps used by this project.
-│   ├── apps/base_site/         # Contains the base_site app, which creates the base site html, 
-│   │                           along with corresponding css and js, as well as the most 
-│   │                           basic page model and its template.
-│   ├── apps/shared/            # NOT LITERALLY CONTAINED IN REPO. As part of docker setup, 
-│   │                           mount a directory here containing any apps that are to be 
-│   │                           shared with the host computer or Grapes.
-│   └── apps/search/            # Contains the search app, which enables search functionality
-├── lllk-wagtail-base/      # The project entrypoint. Contains setup for urls, wsgi, and 
-│                           general settings.
-├── .gitignore              # Directs git on what files should not be committed to this repo.
-├── README.md               # This file. Overview and instructions for updating internal code.
-├── create_admin.py         # Python script to create basic admin user. Run by dockerfile, 
-│                           creates user ``admin`` with password ``defaultpassword``. 
-│                           Important that you update this password for anything going 
-│                           live (instructions to come)
-├── manage.py               # Management script.
-└── requirements.txt        # List of Python dependencies. Pin versions as needed.
-```
 
-<<<<<<< HEAD
-This repo should contain all code that is necessary for the running of wagtail in our base web setup, but that is not needed by either the host computer or the running of grapes.js. Code required by both the wagtail container and either of those should be contained within lllk-web-base.
 
 ## AirScience Web Scraper Integration
 
@@ -156,6 +130,3 @@
 - `EquipmentModelSpecGroup`: Organizes specifications by sections
 - `Spec`: Stores individual specifications
 - `LabEquipmentGalleryImage`: Stores product images
-=======
-This repo should contain all code that is necessary for the running of wagtail in our base web setup, but that is not needed by either the host computer or the running of grapes.js. Code required by both the wagtail container and either of those should be contained within lllk-web-base.
->>>>>>> 75ab1a33
